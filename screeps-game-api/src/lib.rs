--- conflicted
+++ resolved
@@ -49,11 +49,7 @@
 
 pub use {
     constants::*,
-<<<<<<< HEAD
     js_collections::{JsMap, JsVec},
-=======
-    js_collections::JsVec,
->>>>>>> 1e0336dc
     objects::*,
     positions::{LocalRoomName, LocalRoomNameParseError, LocalRoomPosition},
     traits::{FromExpectedType, IntoExpectedType},
