//! This file groups all macros used throughout the library. Since interop with
//! javascript often gets unwieldy, macros are used extensively to follow DRY
//! principles.
//!
//! The documentation tries to give a good enough picture of how the macros
//! should be used, but are in no way a formal description. For a better
//! understanding of the `macro_rule!` arcane yet simple syntax, have a look
//! at [`Macros, A Methodical Introduction`][macro-book]
//!
//! [macro-book]: https://danielkeep.github.io/tlborm/book/mbe-README.html

/// Used to get data from a javascript reference back into rust code.
///
/// Macro syntax (`$name` are expressions):
///
/// ```ignore
/// js_unwrap!($jsExpr)
/// ```
///
/// For reference, `js!()` is a macro that returns a `stdweb::Value` enum.
/// See <https://docs.rs/stdweb/0.4.8/stdweb/enum.Value.html>.
///
/// Here, `js_unwrap!()` takes any valid javascript expression (expresses a value)
/// and will attempt conversion to the receiving variable type using `try_into`.
/// For example:
/// ```
/// let s: u32 = js_unwrap!(Game.time);
/// ```
///
/// This will be be converted to
/// ```
/// let s: u32 = js!(return Game.time;).try_into().expect('Some Err Msg');
/// ```
///
/// Since `Game.time` returns a javascript `number`, `js!` spits out a
/// `stdweb::Value::Number` which is convertible to a u32 and should work without
/// problem.
///
/// A non-exhaustive list of types that work (use your judgement)
///
///   js      |  rust
/// ------------------------
/// Number    | u32, i32, f32
/// String    | String
/// bool      | Bool
///
/// For the full list, see the documentation for [`stdweb::unstable::TryFrom`].
/// (If unavailable: <https://docs.rs/stdweb/0.4.8/stdweb/unstable/trait.TryFrom.html> )
///
/// Note: for unwrapping reference types, use [`js_unwrap_ref!`] to avoid instanceof checks.
macro_rules! js_unwrap {
    ($($code:tt)*) => (
        ::traits::TryInto::try_into(js! { return $($code)*; })
            .expect(concat!("js_unwrap at ", line!(), " in ", file!()))
    )
}

/// Macro similar to [`js_unwrap!`], but with fewer `instanceof` checks.
///
/// # Example
///
/// ```ignore
/// let x: Creep = js_unwrap_ref!(Game.creeps.John);
/// ```
///
/// This will generate code
///
/// ```
/// let x: Creep = js!({ return Game.creeps.John; }).cast_expected_type().expect(...);
/// ```
///
/// `cast_expected_type` will ensure that the return value is a [`stdweb::Reference`], but it won't
/// do any more than that. If the JavaScript behaves incorrectly and returns something other than a
/// Creep, and the `"check-all-casts"` feature is not enabled, it will silently make a
/// [`screeps::Creep`] containing the wrong value which will fail when used.
macro_rules! js_unwrap_ref {
    ($($code:tt)*) => (
        ::traits::IntoExpectedType::into_expected_type(js! { return $($code)*; })
            .expect(concat!("js_unwrap_ref at ", line!(), " in ", file!()))
    )
}

/// Creates a getter method to unwrap a field of a javascript object.
///
/// Macro Syntax (`$name` are expressions):
///
/// ```ignore
/// get_from_js!($method_name -> {$js_statement} -> $rust_type)
/// get_from_js!($method_name($param1, $param2, ...) -> {$js_statement} -> $rust_type)
/// ```
///
/// Building on top of `js_unwrap!()`, this creates an accessor to a javascript
/// object method or attribute.
///
/// # Example
/// ```
/// get_from_js!(
///     limit -> {
///         Game.cpu.limit
///     } -> u32
/// )
/// ```
///
/// Will become:
/// ```
/// pub fn limit() -> u32{
///     js_unwrap!(Game.cpu.limit)
/// }
/// ```
/// which would best be used inside the implementation for `cpu` in this case.
macro_rules! get_from_js {
    ($name:ident -> { $js_side:expr } -> $rust_ret_type:ty) => (
        get_from_js!($name() -> { $js_side } -> $rust_ret_type);
    );
    (
        $name:ident(
            $($param_ident:ident: $param_ty:ty),*
        ) -> {
            $($js_side:tt)*
        } -> $rust_ret_type:ty
    ) => (
        pub fn $name(
            $($param_ident: $param_ty),*
        ) -> $rust_ret_type {
            js_unwrap!($($js_side)*)
        }
    )
}

/// Macro used to encapsulate all screeps game objects
///
/// Macro syntax:
///
/// ```
/// reference_wrapper! {
///     #[reference(instance_of = "Creep")]
///     Creep,
///     #[reference(instance_of = "Room")],
///     Room,
///     // ...
/// }
/// ```
///
/// Screeps game objects, in javascript, can be accessed via stdweb's `Reference`
/// object. For each ident `objJ` mentioned, this macro:
///
/// - Creates a struct named `objX`;
/// - Uses `#[derive(Clone, ReferenceType)]` which implements these traits for `objX`:
///   - `InstanceOf`
///   - `AsRef<Reference>`
///   - `ReferenceType`
///   - `Into<Reference>`
///   - `TryInto<Reference>`
///   - `TryFrom<Reference>`
///   - `TryFrom<&Reference>`
///   - `TryFrom<Value>`
///   - `TryFrom<&Value>`
/// - Implements `FromExpectedType<Reference>` for `objJ`
macro_rules! reference_wrappers {
    (
        $(
            $(#[ $attr:meta ])*
            $name:ident
        ),* $(,)*
    ) => {
        $(
            #[derive(Clone, ReferenceType)]
            $(
                #[$attr]
            )*
            pub struct $name(Reference);

            impl ::traits::FromExpectedType<Reference> for $name {
                fn from_expected_type(reference: Reference) -> Result<Self, ConversionError> {
                    #[cfg(feature = "check-all-casts")]
                    {
                        ::traits::TryFrom::try_from(reference)
                    }
                    #[cfg(not(feature = "check-all-casts"))]
                    {
                        unsafe { Ok(::stdweb::ReferenceType::from_reference_unchecked(reference)) }
                    }
                }
            }
        )*
    };
}

/// Automatically creates simple accessors to fields of screep objects
///
/// On top of an object created from `reference_wrapper!`, this macro creates an
/// implementation of the struct for a collection of fields from the screeps
/// object.
///
/// Method Syntax:
///
/// ```ignore
/// simple_accessor! {
///     $struct_name;
///     ($rust_method_name1 -> $js_field_name1 -> $rust_type1),
///     ($rust_method_name2 -> $js_field_name2 -> $rust_type2),
///     ...
/// }
/// ```
macro_rules! simple_accessors {
    ($struct_name:ident; $(($method:ident -> $prop:ident -> $ret:ty)),* $(,)*) => (
        impl $struct_name {
            $(
                pub fn $method(&self) -> $ret {
                    js_unwrap!(@{self.as_ref()}.$prop)
                }
            )*
        }
    )
}

/// Macro for mass implementing `StructureProperties`, `PartialEq` and `Eq` for a type.
///
/// Macro syntax:
///
/// ```ignore
/// impl_structure_properties!{
///     $struct1,
///     $struct2,
///     ...
/// }
/// ```
///
/// This macro accepts a comma-separated list of types on which to implement the unsafe
/// `StructureProperties` trait on a screeps object.
/// From that implementation, the type gets the `id` method which is used to implement `PartialEq`
/// and `Eq`.
///
/// # Safety
/// The macro assumes that it is implementing the trait to a valid `Reference`
/// (See `reference_wrapper` macro) which will support all `StructureProperties` methods.
///
macro_rules! impl_structure_properties {
    ( $( $struct_name:ty ),+ ) => {$(
        unsafe impl StructureProperties for $struct_name {}
    )*};
}

/// Implements `id` method for Structures and Creep
///
/// This generates the implementation, for the structures given, of the `HasId`,
/// `PartialEq` and `Eq` traits. The last two are implemented using the `id()`
/// method.
///
/// Macro Syntax:
/// ```ignore
/// impl_has_id! {
///     $struct_name1;
///     $struct_name2;
///     ...
/// }
/// ```
macro_rules! impl_has_id {
    ($($struct_name:ty);* $(;)*) => {$(
        unsafe impl HasId for $struct_name {}

        impl PartialEq for $struct_name {
            fn eq(&self, other: &$struct_name) -> bool{
                self.id() == other.id()
            }
        }

        impl Eq for $struct_name {}
    )*};
}

/// Implements action methods for creeps
///
/// This macro is used to implement generic `creep` methods that returns a
/// `ReturnCode`, a number indicating the status of the action requested.
///
/// Macro Syntax:
/// ```ignore
/// creep_simple_generic_action!{
///     ($rust_method_name1($action_target_trait1) -> js_method_name1),
///     ($rust_method_name2($action_target_trait2) -> js_method_name2),
///     ...
/// }
/// ```
///
/// For this macro, the last comma is facultative.
///
/// The generic comes from the fact that this implements the method to be able to
/// target any object that conforms to the `action_target_trait` trait.
macro_rules! creep_simple_generic_action {
    ($(($method:ident($trait:ident) -> $js_name:ident)),* $(,)*) => (
        impl Creep {
            $(
                pub fn $method<T>(&self, target: &T) -> ReturnCode
                where
                    T: ?Sized + $trait,
                {
                    js_unwrap!(@{self.as_ref()}.$js_name(@{target.as_ref()}))
                }
            )*
        }
    )
}

/// Implements action methods for creeps
///
/// This macro is used to implement concrete `creep` methods that returns a
/// `ReturnCode`, a number indicating the status of the action requested.
///
/// Macro Syntax:
/// ```ignore
/// creep_simple_generic_action!{
///     ($rust_method_name1($target_type1) -> js_method_name1),
///     ($rust_method_name2($target_type2) -> js_method_name2),
///     ...
/// }
/// ```
///
/// For this macro, the last comma is facultative.
///
/// The concrete comes from the fact that this implements the method to be able to
/// target only the `type` given.
macro_rules! creep_simple_concrete_action {
    ($(($method:ident($type:ty) -> $js_name:ident)),* $(,)*) => (
        impl Creep {
            $(
                pub fn $method(&self, target: &$type) -> ReturnCode
                {
                    js_unwrap!(@{self.as_ref()}.$js_name(@{target.as_ref()}))
                }
            )*
        }
    )
}

macro_rules! typesafe_find_constants {
    (
        $($constant_name:ident, $value:expr, $result:path;)*
    ) => (
        $(
            #[allow(bad_style)]
            pub struct $constant_name;
            unsafe impl FindConstant for $constant_name {
                type Item = $result;

                fn find_code(&self) -> i32 {
                    $value
                }
            }
        )*
    );
}

macro_rules! typesafe_look_constants {
    (
        $($constant_name:ident, $value:expr, $result:path, $conversion_method:expr;)*
    ) => (
        $(
            #[allow(bad_style)]
            pub struct $constant_name;
            unsafe impl LookConstant for $constant_name {
                type Item = $result;

                fn convert_and_check_items(reference: ::stdweb::Value) -> Vec<Self::Item> {
                    ($conversion_method)(reference)
                        .expect(concat!("LookConstant ", stringify!($constant_name),
                               "expected correct type at ", line!(), " in ", file!()))
                }

                fn look_code(&self) -> Look {
                    $value
                }
            }
        )*
    );
}

// Todo: this way of handling a return object isn't consistent with some others
// used elsewhere (eg: signs)
/// Creates accessors for the main game collections
///
/// Macro syntax:
/// ```ignore
/// game_map_access! {
///     $rust_mod_name1, $rust_object_accessed1, $js_code_to_access1;
///     $rust_mod_name2, $rust_object_accessed2, $js_code_to_access2;
///     ...
/// }
/// ```
///
/// Builds a module for often accessed collections. Those can then be accesed
/// via functions. For example, to retreive a vector of all creeps names:
/// ```
/// screeps::game::creeps.keys();
/// ```
///
/// This macro defines functions for retreiving the `keys` (names) of the
/// collection, the `values` as `rust_object_accessedX` and a single object
/// via the `get` function.
///
macro_rules! game_map_access {
    (
        $(
            $(
                    #[$attr:meta]
            )*
            ($mod_name:ident, $type:path, $js_inner:expr) $(,)*
        ),* $(,)*
    ) => {
        $(
            $(
                    #[$attr]
            )*
            pub mod $mod_name {
                use objects;

                /// Retrieve the string keys of this object.
                pub fn keys() -> Vec<String> {
                    js_unwrap!(Object.keys($js_inner))
                }

                /// Retrieve all values in this object.
                pub fn values() -> Vec<$type> {
                    js_unwrap_ref!(Object.values($js_inner))
                }

                /// Retrieve a specific value by key.
                pub fn get(name: &str) -> Option<$type> {
                    js_unwrap_ref!($js_inner[@{name}])
                }
            }
        )*
    };
}

/// Match on all variants of `Structure` and do the same thing for each of them.
macro_rules! match_structure_variants {
    ($source:expr, $name:ident => $action:expr) => {
        match $source {
            Structure::Container($name) => $action,
            Structure::Controller($name) => $action,
            Structure::Extension($name) => $action,
            Structure::Extractor($name) => $action,
            Structure::KeeperLair($name) => $action,
            Structure::Lab($name) => $action,
            Structure::Link($name) => $action,
            Structure::Nuker($name) => $action,
            Structure::Observer($name) => $action,
            Structure::PowerBank($name) => $action,
            Structure::PowerSpawn($name) => $action,
            Structure::Portal($name) => $action,
            Structure::Rampart($name) => $action,
            Structure::Road($name) => $action,
            Structure::Spawn($name) => $action,
            Structure::Storage($name) => $action,
            Structure::Terminal($name) => $action,
            Structure::Tower($name) => $action,
            Structure::Wall($name) => $action,
        }
    };
}

/// Match on all variants of `StructureType` and construct `Structure` variants from
/// the same code for each of them.
macro_rules! construct_structure_variants {
    ($source:expr => $action:expr) => {
        match $source {
            StructureType::Container => Structure::Container($action),
            StructureType::Controller => Structure::Controller($action),
            StructureType::Extension => Structure::Extension($action),
            StructureType::Extractor => Structure::Extractor($action),
            StructureType::KeeperLair => Structure::KeeperLair($action),
            StructureType::Lab => Structure::Lab($action),
            StructureType::Link => Structure::Link($action),
            StructureType::Nuker => Structure::Nuker($action),
            StructureType::Observer => Structure::Observer($action),
            StructureType::PowerBank => Structure::PowerBank($action),
            StructureType::PowerSpawn => Structure::PowerSpawn($action),
            StructureType::Portal => Structure::Portal($action),
            StructureType::Rampart => Structure::Rampart($action),
            StructureType::Road => Structure::Road($action),
            StructureType::Spawn => Structure::Spawn($action),
            StructureType::Storage => Structure::Storage($action),
            StructureType::Terminal => Structure::Terminal($action),
            StructureType::Tower => Structure::Tower($action),
            StructureType::Wall => Structure::Wall($action),
        }
    };
}

/// Match on all variants of `Structure`, doing something wrapped in Some() for some of them,
/// and None for others.
macro_rules! match_some_structure_variants {
    ($source:expr, { $($allowed:ident),* $(,)* }, $name:ident => $action:expr) => {
        match $source {
            $(
                Structure::$allowed($name) => Some($action),
            )*
            _ => None,
        }
    };
}

/// Implements [`serde::Serialize`] for a single given structure name.
///
/// The generated implementation unconditionally uses `item as i32` to convert any instance of the
/// structure into an integer, then uses `serialize_i32` to serialize that number.
#[cfg(feature = "constants-serde")]
macro_rules! impl_serialize_as_i32 {
    ($name:ty) => {
        impl ::serde::Serialize for $name {
            fn serialize<S>(&self, serializer: S) -> Result<S::Ok, S::Error>
            where
                S: ::serde::Serializer,
            {
                serializer.serialize_i32(*self as i32)
            }
        }
    };
}

<<<<<<< HEAD
=======
/// Implements [`serde::Serialize`] for a single given structure name.
///
/// The generated implementation unconditionally uses `item as u32` to convert any instance of the
/// structure into an integer, then uses `serialize_u32` to serialize that number.
macro_rules! impl_serialize_as_u32 {
    ($name:ty) => {
        impl ::serde::Serialize for $name {
            fn serialize<S>(&self, serializer: S) -> Result<S::Ok, S::Error>
            where
                S: ::serde::Serializer,
            {
                serializer.serialize_u32(*self as u32)
            }
        }
    };
}

>>>>>>> 1e0336dc
/// Implements `Iterator` for `js_vec::IntoIter` or `js_vec::Iter`, using `FromExpectedType` and
/// panicking on incorrect types.
macro_rules! impl_js_vec_iterators_from_expected_type_panic {
    ($($name:ident $(<$single_life_param:lifetime>)*),* $(,)*) => {
        $(
            impl<$($single_life_param, )* T> Iterator for $name<$($single_life_param, )* T>
            where
                T: FromExpectedType<Value>,
            {
                type Item = T;

                /// Gets the next item.
                ///
                /// # Panics
                ///
                /// Panics if the type is incorrect.
                fn next(&mut self) -> Option<Self::Item> {
                    if self.index as usize >= self.inner.len() {
                        None
                    } else {
                        let index = self.index;
                        self.index += 1;

                        Some(js_unwrap_ref!(@{AsRef::<Reference>::as_ref(&self.inner)}[@{index}]))
                    }
                }

                fn size_hint(&self) -> (usize, Option<usize>) {
                    let length = self.inner.len();
                    (length, Some(length))
                }
            }

            impl<$($single_life_param, )* T> ::std::iter::ExactSizeIterator
                for $name<$($single_life_param, )* T>
            where
                T: FromExpectedType<Value>,
            {
                fn len(&self) -> usize {
                    self.inner.len()
                }
            }
        )*
    }
}

/// Implements `Iterator` for `js_vec::IntoIter` or `js_vec::Iter`.
macro_rules! impl_js_vec_iterators_from_expected_type_with_result {
    ($($name:ident $(<$single_life_param:lifetime>)*),* $(,)*) => {
        $(
            impl<$($single_life_param, )* T> Iterator for $name<$($single_life_param, )* T>
            where
                T: FromExpectedType<Value>,
            {
                type Item = Result<T, ConversionError>;

                fn next(&mut self) -> Option<Self::Item> {
                    if self.index as usize >= self.inner.len() {
                        None
                    } else {
                        let index = self.index;
                        self.index += 1;

                        Some(FromExpectedType::from_expected_type(
                            js!(@{AsRef::<Reference>::as_ref(&self.inner)}[@{index}])
                        ))
                    }
                }

                fn size_hint(&self) -> (usize, Option<usize>) {
                    let length = self.inner.len();
                    (length, Some(length))
                }
            }

            impl<$($single_life_param, )* T> ::std::iter::ExactSizeIterator
                for $name<$($single_life_param, )* T>
            where
                T: FromExpectedType<Value>,
            {
                fn len(&self) -> usize {
                    self.inner.len()
                }
            }
        )*
    }
}

/// Get a value from memory given a path, returning `None` if any thing along the way does not
/// exist.
///
/// # Examples
///
/// Get a reference with type u32 at the path creeps.John.count.
///
/// ```no_run
/// #[macro_use]
/// extern crate screeps;
///
/// # fn main() {
/// let mem = screeps::memory::root();
/// let val = mem_get!(mem.creeps.John.count.i32);
/// # }
/// ```
///
/// Get something using a variable path.
///
/// ```no_run
/// #[macro_use]
/// extern crate screeps;
///
/// # fn main() {
/// let mem = screeps::memory::root();
/// let creep_name = "John";
/// let what_to_get = "count";
/// let val1 = mem_get!(mem.creeps[creep_name][what_to_get].i32);
/// let val2 = mem_get!(mem.creeps[creep_name].count.i32);
/// assert_eq!(val1, val2);
/// # }
/// ```
///
/// Accepted suffixes for type are methods that exist on `MemoryReference`, such as `num`, `int`,
/// `string`, `bool`, `arr` and `dict`.
#[macro_export]
macro_rules! mem_get {
    // Macro entry point
    ($memory_reference:ident $($rest:tt)*) => {
        mem_get!(@so_far { Ok(Some(&$memory_reference)) } @rest $($rest)*)
    };
    // Access the last part with a variable
    (@so_far { $reference_so_far:expr } @rest [ $final_part_variable:expr ] . $accessor:ident) => {
        $reference_so_far.and_then(|opt| match opt {
            Some(v) => v.$accessor($final_part_variable),
            None => Ok(None),
        })
    };
    // Access the last part with a hardcoded ident
    (@so_far { $reference_so_far:expr } @rest . $final_part:ident . $accessor:ident) => {
        $reference_so_far.and_then(|opt| match opt {
            Some(v) => v.$accessor(stringify!($final_part)),
            None => Ok(None),
        })
    };
    // Access the next (but not last) part with a variable
    (@so_far { $reference_so_far:expr } @rest [ $next_part_variable:expr ] $($rest:tt)+) => {
        mem_get!(
            @so_far {
                $reference_so_far.and_then(|opt| match opt {
                    Some(v) => v.dict($next_part_variable),
                    None => Ok(None),
                })
            }
            @rest $($rest)*
        )
    };
    // Access the next (but not last) part with a hardcoded ident
    (@so_far { $reference_so_far:expr } @rest . $next_part:ident $($rest:tt)+) => {
        mem_get!(
            @so_far {
                $reference_so_far.and_then(|opt| match opt {
                    Some(v) => v.dict(stringify!($next_part)),
                    None => Ok(None),
                })
            }
            @rest $($rest)*
        )
    };
    ($($not_valid:tt)*) => {
        compile_error!(concat!("Unexpected usage of mem_get! usage: ", stringify!($($not_valid)*)))
    }
}

/// Set a value in memory given a path, creating dicts for intermediate places if they do not exist.
///
/// # Return
///
/// This macro produces a `Result<(), ::screeps::memory::UnexpectedTypeError>`. The error path will
/// trigger if any of the intermediate memory keys exist but are not dictionaries.
///
/// # Examples
///
/// Set Memory.creeps.John.count to 42.
///
/// ```no_run
/// #[macro_use]
/// extern crate screeps;
///
/// # fn main() {
/// let mem = screeps::memory::root();
/// mem_set!(mem.creeps.John.count = 42).unwrap();
/// # }
/// ```
///
/// Set something using a variable path.
///
/// ```no_run
/// #[macro_use]
/// extern crate screeps;
///
/// # fn main() {
/// let mem = screeps::memory::root();
/// let creep_name = "John";
/// let what_to_set = "count";
/// mem_set!(mem.creeps[creep_name][what_to_set] = 51).unwrap();
/// mem_set!(mem.creeps[creep_name].count = 52).unwrap();
/// # }
/// ```
#[macro_export]
macro_rules! mem_set {
    // Macro entry point
    ($memory_reference:ident $($rest:tt)*) => {
        mem_set!(
            @path_so_far { stringify!($memory_reference) }
            @so_far { Ok(&$memory_reference) }
            @rest $($rest)*
        )
    };
    // Perform the set given a variable for the last part of the path.
    (
        @path_so_far { $path_so_far:expr }
        @so_far { $reference_so_far:expr }
        @rest [ $final_part_variable:expr ] = $value:expr
    ) => {
        $reference_so_far.map(|v| v.set($final_part_variable, $value))
    };
    // Perform the set given a hardcoded ident for the last part of the path.
    (
        @path_so_far { $path_so_far:expr }
        @so_far { $reference_so_far:expr }
        @rest . $final_part:ident = $value:expr
    ) => {
        $reference_so_far.map(|v| v.set(stringify!($final_part), $value))
    };
    // Access the next (but not last) part with a variable ident.
    (
        @path_so_far { $path_so_far:expr }
        @so_far { $reference_so_far:expr }
        @rest [ $next_part_variable:expr ] $($rest:tt)+
    ) => {
        mem_set!(
            @path_so_far { concat!($path_so_far, ".", stringify!([$next_part_variable])) }
            @so_far {
                $reference_so_far.and_then(|v| v.dict_or_create($next_part_variable))
            }
            @rest $($rest)*
        )
    };
    // Access the next (but not last) part with a hardcoded ident
    (
        @path_so_far { $path_so_far:expr }
        @so_far { $reference_so_far:expr }
        @rest . $next_part:ident $($rest:tt)+
    ) => {
        mem_set!(
            @path_so_far { concat!($path_so_far, ".", stringify!($next_part)) }
            @so_far {
                $reference_so_far.and_then(|v| v.dict_or_create(stringify!($next_part)))
            }
            @rest $($rest)*
        )
    };
    ($($not_valid:tt)*) => {
        compile_error!(concat!("Unexpected usage of mem_set! usage: ", stringify!($($not_valid)*)))
    }
}

/// Taken from <https://serde.rs/enum-number.html>
macro_rules! enum_number {
    ($name:ident { $($variant:ident = $value:expr, )* }) => {
        #[derive(Clone, Copy, Debug, Eq, PartialEq)]
        #[repr(u32)]
        pub enum $name {
            $($variant = $value,)*
        }

        impl ::serde::Serialize for $name {
            fn serialize<S>(&self, serializer: S) -> Result<S::Ok, S::Error>
            where
                S: ::serde::Serializer,
            {
                // Serialize the enum as a u64.
                serializer.serialize_u64(*self as u64)
            }
        }

        impl<'de> ::serde::Deserialize<'de> for $name {
            fn deserialize<D>(deserializer: D) -> Result<Self, D::Error>
            where
                D: ::serde::Deserializer<'de>,
            {
                struct Visitor;

                impl<'de> ::serde::de::Visitor<'de> for Visitor {
                    type Value = $name;

                    fn expecting(&self, formatter: &mut fmt::Formatter) -> fmt::Result {
                        formatter.write_str("positive integer")
                    }

                    fn visit_u64<E>(self, value: u64) -> Result<$name, E>
                    where
                        E: ::serde::de::Error,
                    {
                        // Rust does not come with a simple way of converting a
                        // number to an enum, so use a big `match`.
                        match value {
                            $( $value => Ok($name::$variant), )*
                            _ => Err(E::custom(
                                format!("unknown {} value: {}",
                                stringify!($name), value))),
                        }
                    }
                }

                // Deserialize the enum from a u64.
                deserializer.deserialize_u64(Visitor)
            }
        }
    }
}<|MERGE_RESOLUTION|>--- conflicted
+++ resolved
@@ -519,8 +519,6 @@
     };
 }
 
-<<<<<<< HEAD
-=======
 /// Implements [`serde::Serialize`] for a single given structure name.
 ///
 /// The generated implementation unconditionally uses `item as u32` to convert any instance of the
@@ -538,7 +536,6 @@
     };
 }
 
->>>>>>> 1e0336dc
 /// Implements `Iterator` for `js_vec::IntoIter` or `js_vec::Iter`, using `FromExpectedType` and
 /// panicking on incorrect types.
 macro_rules! impl_js_vec_iterators_from_expected_type_panic {
